--- conflicted
+++ resolved
@@ -364,15 +364,8 @@
                 int64_t input_channel_size = next.size(channel_dim);
                 s_size_type depth = prev.size();
 
-<<<<<<< HEAD
                 // commented out because of what I think is an MSVC bug?
                 #pragma omp parallel /*default(none)*/ \
-=======
-                // Work around a compiler bug in MSVC
-                using vec_default_init = std::vector<scalar_t, default_init_allocator<scalar_t>>;
-
-                #pragma omp parallel default(none) \
->>>>>>> 2dcb0555
                                      if(batch_threads > 1) \
                                      num_threads(batch_threads) \
                                      shared(batch_size, next_a, prev_a, inverse, reciprocals_a, input_channel_size, \
